--- conflicted
+++ resolved
@@ -192,45 +192,8 @@
     this.setState({files: updatedFiles})
   }
 
-<<<<<<< HEAD
   checkRestrictions (checkMinNumberOfFiles, file, fileType) {
     const {maxFileSize, maxNumberOfFiles, minNumberOfFiles, allowedFileTypes} = this.opts.restrictions
-=======
-  addFile (file) {
-    Utils.getFileType(file).then((fileType) => {
-      const updatedFiles = Object.assign({}, this.state.files)
-      const fileName = file.name || 'noname'
-      const fileExtension = Utils.getFileNameAndExtension(fileName)[1]
-      const isRemote = file.isRemote || false
-
-      const fileID = Utils.generateFileID(fileName)
-      const fileTypeGeneral = fileType[0]
-      const fileTypeSpecific = fileType[1]
-
-      const newFile = {
-        source: file.source || '',
-        id: fileID,
-        name: fileName,
-        extension: fileExtension || '',
-        meta: Object.assign({}, { name: fileName }, this.getState().meta),
-        type: {
-          general: fileTypeGeneral,
-          specific: fileTypeSpecific
-        },
-        data: file.data,
-        progress: {
-          percentage: 0,
-          bytesUploaded: 0,
-          bytesTotal: file.data.size || 0,
-          uploadComplete: false,
-          uploadStarted: false
-        },
-        size: file.data.size || 'N/A',
-        isRemote: isRemote,
-        remote: file.remote || '',
-        preview: file.preview
-      }
->>>>>>> d979b52b
 
     if (checkMinNumberOfFiles && minNumberOfFiles) {
       console.log(Object.keys(this.state.files).length)
@@ -248,7 +211,6 @@
       }
     }
 
-<<<<<<< HEAD
     if (allowedFileTypes) {
       const isCorrectFileType = allowedFileTypes.filter(match(fileType.join('/'))).length > 0
       if (!isCorrectFileType) {
@@ -257,10 +219,6 @@
         return false
       }
     }
-=======
-      this.bus.emit('core:file-added', fileID)
-      this.log(`Added file: ${fileName}, ${fileID}, mime type: ${fileType}`)
->>>>>>> d979b52b
 
     if (maxFileSize) {
       if (file.data.size > maxFileSize) {
