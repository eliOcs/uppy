--- conflicted
+++ resolved
@@ -27,29 +27,6 @@
         { props.note && <div class="uppy-Dashboard-note">{props.note}</div> }
       </div>
     }
-<<<<<<< HEAD
-    {Object.keys(props.files).map((fileID) => {
-      return FileItem({
-        acquirers: props.acquirers,
-        file: props.files[fileID],
-        toggleFileCard: props.toggleFileCard,
-        showProgressDetails: props.showProgressDetails,
-        info: props.info,
-        log: props.log,
-        i18n: props.i18n,
-        removeFile: props.removeFile,
-        pauseUpload: props.pauseUpload,
-        cancelUpload: props.cancelUpload,
-        retryUpload: props.retryUpload,
-        hideCancelButton: props.hideCancelButton,
-        hideRetryButton: props.hideRetryButton,
-        resumableUploads: props.resumableUploads,
-        isWide: props.isWide,
-        showLinkToFileUploadResult: props.showLinkToFileUploadResult,
-        metaFields: props.metaFields
-      })
-    })}
-=======
     {Object.keys(props.files).map((fileID) => (
       <FileItem
         acquirers={props.acquirers}
@@ -63,12 +40,13 @@
         pauseUpload={props.pauseUpload}
         cancelUpload={props.cancelUpload}
         retryUpload={props.retryUpload}
+        hideCancelButton={props.hideCancelButton}
+        hideRetryButton={props.hideRetryButton}
         resumableUploads={props.resumableUploads}
         isWide={props.isWide}
         showLinkToFileUploadResult={props.showLinkToFileUploadResult}
         metaFields={props.metaFields}
       />
     ))}
->>>>>>> e316402e
   </ul>
 }