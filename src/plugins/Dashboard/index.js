--- conflicted
+++ resolved
@@ -209,7 +209,6 @@
     if (focusableNodes.length) focusableNodes[0].focus()
   }
 
-<<<<<<< HEAD
   updateBrowserHistory () {
     // Ensure history state does not already contain our modal name to avoid double-pushing
     if (!history.state || !history.state[this.modalName]) {
@@ -233,11 +232,11 @@
     if (!this.isModalOpen() && event.state && event.state[this.modalName]) {
       history.go(-1)
     }
-=======
+  }
+
   setFocusToBrowse () {
     const browseBtn = this.el.querySelector('.uppy-Dashboard-browse')
     if (browseBtn) browseBtn.focus()
->>>>>>> 9b0f9829
   }
 
   maintainFocus (event) {
