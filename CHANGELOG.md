--- conflicted
+++ resolved
@@ -110,16 +110,9 @@
 - [ ] add `Form`: a plugin that is used in conjunction with any other acquirer, responsible for 1\. acquiring the metadata from form; 2\. intercepting submit event on the form, opening Uppy dialog instead; 3\. injecting any result (like from Transloadit plugin) back into the form (jquery-sdk includes the whole Assembly Status JSON in a hidden field i think) (@arturi)
 - [ ] core: return `{ successful, failed }` from `uppy.upload()` (@goto-bus-stop)
 - [x] core: refactor `uppy-base` (#382 / @goto-bus-stop)
-<<<<<<< HEAD
-- [ ] uppy-server: look into storing tokens in user’s browser only (@ifedapoolarewaju)
-- [ ] plugins: add tabindex="0" to buttons and tabs (@arturi)
-- [ ] goldenretriever: add “ghost” files (@arturi)
-- [x] xhrupload: set a timeout in the onprogress event handler to detect stale network (#378 / @goto-bus-stop)
-=======
 - [x] uppy-server: look into storing tokens in user’s browser only (@ifedapoolarewaju)
 - [ ] accessibility: add tabindex="0" to buttons and tabs, aria-, focus; add https://github.com/pa11y/pa11y for automated accessibility testing  (@arturi)
-- [ ] xhrupload: set a timeout in the onprogress event handler to detect stale network (#378 / @goto-bus-stop)
->>>>>>> d6a86735
+- [x] xhrupload: set a timeout in the onprogress event handler to detect stale network (#378 / @goto-bus-stop)
 - [ ] tus: Review b3cc48130e292f08c2a09f2f0adf6b6332bf7692
 - [x] tus: Rename Tus10 → Tus
 - [ ] docs: quick start guide: https://community.transloadit.com/t/quick-start-guide-would-be-really-helpful/14605 (@arturi)
