# Hexo Configuration
## Docs: http://zespia.tw/hexo/docs/configuration.html
## Source: https://github.com/tommy351/hexo/

# Uppy versions, auto updated by update.js
uppy_version: 0.0.1

<<<<<<< HEAD
uppy_dev_size: "74.37"
uppy_min_size: "74.37"
uppy_gz_size: "74.37"
=======
uppy_dev_size: "77.44"
uppy_min_size: "77.44"
uppy_gz_size: "77.44"
>>>>>>> 85bba53b

# Theme
google_analytics: UA-63083-12
root_domain: uppyjs.io

# Site
title: Uppy
subtitle: "Almost as cute as a puppy"
logo_large: /images/uppy.svg
logo_medium: /images/uppy.svg
logo_icon: /images/uppy.png
description_primary: >
  JavaScript file uploader that fetches files from Dropbox, Instagram, local disk, remote URLs, and other exciting locations.
  Plugin-based architecture, first-class support for resumable uploads via <a href="http://tus.io">tus.io</a>
  and custom encoding backends make it very extensible and robust.
description_secondary: >
  Uppy (almost as cute as a puppy) is brought to you by the people behind <a href="https://transloadit.com">Transloadit</a> and as such has first class
  support for adding their uploading and encoding backend, but this is opt-in, and you can just as easily
  roll your own. Uppy is in the early stages of development and should not be used for anything serious yet.
author: Transloadit
email: uppybot@uppyjs.io
language: English

# URL
## If your site is put in a subdirectory, set url as 'http://yoursite.com/child' and root as '/child/'
url: http://uppyjs.io
root: /
permalink: :year/:month/:day/:title/
tag_dir: tags
archive_dir: archives
category_dir: categories
code_dir: examples

# Directory
source_dir: src
public_dir: public

# Writing
new_post_name: :title.md # File name of new posts
default_layout: post
auto_spacing: false # Add spaces between asian characters and western characters
titlecase: false # Transform title into titlecase
external_link: true # Open external links in new tab
max_open_file: 100
multi_thread: true
filename_case: 0
render_drafts: false
post_asset_folder: false
highlight:
  enable: true
  line_number: false
  tab_replace:

# Category & Tag
default_category: uncategorized
category_map:
tag_map:

# Archives
## 2: Enable pagination
## 1: Disable pagination
## 0: Fully Disable
archive: 0
category: 0
tag: 0

# Server
## Hexo uses Connect as a server
## You can customize the logger format as defined in
## http://www.senchalabs.org/connect/logger.html
port: 4000
logger: false
logger_format:

# Date / Time format
## Hexo uses Moment.js to parse and display date
## You can customize the date format as defined in
## http://momentjs.com/docs/#/displaying/format/
date_format: MMM D YYYY
time_format: H:mm:ss

# Pagination
## Set per_page to 0 to disable pagination
per_page: 10
pagination_dir: page

# Disqus
disqus_shortname:

# Extensions
## Plugins: https://github.com/tommy351/hexo/wiki/Plugins
## Themes: https://github.com/tommy351/hexo/wiki/Themes
theme: uppy
exclude_generator:

# hexo-tag-emojis plugin configuration
emojis:
  image_dir: images/emojis

# Markdown
## https://github.com/chjj/marked
markdown:
  gfm: true
  pedantic: false
  sanitize: false
  tables: true
  breaks: true
  smartLists: true
  smartypants: true

node_sass:
  debug: false
  outputStyle: compressed
  precision: 5
  sourceComments: false

postcss:
  plugins:
    postcss-svg:
      debug: false
      paths:
        - 'src/images'
      defaults: "[fill]: #000000"
    autoprefixer:
      browsers:
        - 'last 2 versions'

skip_render:
  - '*.js'
  - '**/*.js'<|MERGE_RESOLUTION|>--- conflicted
+++ resolved
@@ -5,15 +5,9 @@
 # Uppy versions, auto updated by update.js
 uppy_version: 0.0.1
 
-<<<<<<< HEAD
-uppy_dev_size: "74.37"
-uppy_min_size: "74.37"
-uppy_gz_size: "74.37"
-=======
-uppy_dev_size: "77.44"
-uppy_min_size: "77.44"
-uppy_gz_size: "77.44"
->>>>>>> 85bba53b
+uppy_dev_size: "78.16"
+uppy_min_size: "78.16"
+uppy_gz_size: "78.16"
 
 # Theme
 google_analytics: UA-63083-12
