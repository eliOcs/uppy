--- conflicted
+++ resolved
@@ -22,16 +22,8 @@
     "url": "git+https://github.com/transloadit/uppy.git"
   },
   "dependencies": {
-<<<<<<< HEAD
-    "@uppy/utils": "file:../utils"
-=======
-    "@uppy/utils": "1.1.0",
+    "@uppy/utils": "file:../utils",
     "exif-js": "2.3.0"
-  },
-  "devDependencies": {
-    "@uppy/core": "1.1.0",
-    "namespace-emitter": "^2.0.1"
->>>>>>> abf080e4
   },
   "peerDependencies": {
     "@uppy/core": "^1.0.0"
