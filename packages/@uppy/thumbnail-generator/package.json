--- conflicted
+++ resolved
@@ -22,13 +22,8 @@
     "url": "git+https://github.com/transloadit/uppy.git"
   },
   "dependencies": {
-<<<<<<< HEAD
-    "@uppy/utils": "0.30.6",
+    "@uppy/utils": "1.0.2",
     "exif-js": "2.3.0"
-=======
-    "@uppy/utils": "1.0.2",
-    "exifreader": "2.8.2"
->>>>>>> 652e1101
   },
   "devDependencies": {
     "@uppy/core": "1.0.2",
